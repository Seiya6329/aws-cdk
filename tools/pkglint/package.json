--- conflicted
+++ resolved
@@ -36,12 +36,11 @@
   "license": "Apache-2.0",
   "devDependencies": {
     "@types/fs-extra": "^8.1.1",
-<<<<<<< HEAD
-    "@types/semver": "^7.3.3",
+    "@types/semver": "^7.3.4",
     "@types/glob": "^7.1.2",
     "@types/yargs": "^15.0.5",
     "tslint": "^5.20.1",
-    "jest": "^25.5.4",
+    "jest": "^26.4.2",
     "typescript": "~3.9.7",
     "@typescript-eslint/eslint-plugin": "^3.6.1",
     "@typescript-eslint/parser": "^2.19.2",
@@ -52,12 +51,6 @@
   },
   "nozem": {
     "ostools": ["chmod"]
-=======
-    "@types/semver": "^7.3.4",
-    "@types/yargs": "^15.0.5",
-    "jest": "^26.4.2",
-    "typescript": "~3.9.7"
->>>>>>> c0a3cb4e
   },
   "dependencies": {
     "case": "^1.6.3",
