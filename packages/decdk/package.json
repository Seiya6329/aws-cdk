{
  "name": "decdk",
  "version": "0.0.0",
  "description": "Declarative CDK: a CloudFormation-like syntax for defining CDK stacks",
  "main": "lib/index.js",
  "types": "lib/index.d.ts",
  "repository": {
    "type": "git",
    "url": "https://github.com/aws/aws-cdk.git"
  },
  "bin": {
    "decdk": "bin/decdk",
    "decdk-schema": "bin/decdk-schema"
  },
  "scripts": {
    "build": "node ./deps.js && tsc -b && chmod +x bin/decdk && chmod +x bin/decdk-schema && bin/decdk-schema > cdk.schema.json",
    "watch": "tsc -b -w",
    "test": "cdk-test",
    "package": "mkdir -p dist/js && cd dist/js && npm pack ../../",
    "build+test": "npm run build && npm test",
    "build+test+package": "npm run build+test && npm run package"
  },
  "author": {
    "name": "Amazon Web Services",
    "url": "https://aws.amazon.com",
    "organization": true
  },
  "license": "Apache-2.0",
  "dependencies": {
    "colors": "^1.4.0",
    "@aws-cdk/alexa-ask": "0.0.0",
    "@aws-cdk/app-delivery": "0.0.0",
    "@aws-cdk/assets": "0.0.0",
    "@aws-cdk/aws-accessanalyzer": "0.0.0",
    "@aws-cdk/aws-acmpca": "0.0.0",
    "@aws-cdk/aws-amazonmq": "0.0.0",
    "@aws-cdk/aws-amplify": "0.0.0",
    "@aws-cdk/aws-apigateway": "0.0.0",
    "@aws-cdk/aws-apigatewayv2": "0.0.0",
    "@aws-cdk/aws-appconfig": "0.0.0",
    "@aws-cdk/aws-applicationautoscaling": "0.0.0",
    "@aws-cdk/aws-applicationinsights": "0.0.0",
    "@aws-cdk/aws-appmesh": "0.0.0",
    "@aws-cdk/aws-appstream": "0.0.0",
    "@aws-cdk/aws-appsync": "0.0.0",
    "@aws-cdk/aws-athena": "0.0.0",
    "@aws-cdk/aws-autoscaling": "0.0.0",
    "@aws-cdk/aws-autoscaling-common": "0.0.0",
    "@aws-cdk/aws-autoscaling-hooktargets": "0.0.0",
    "@aws-cdk/aws-autoscalingplans": "0.0.0",
    "@aws-cdk/aws-backup": "0.0.0",
    "@aws-cdk/aws-batch": "0.0.0",
    "@aws-cdk/aws-budgets": "0.0.0",
    "@aws-cdk/aws-cassandra": "0.0.0",
    "@aws-cdk/aws-ce": "0.0.0",
    "@aws-cdk/aws-certificatemanager": "0.0.0",
    "@aws-cdk/aws-chatbot": "0.0.0",
    "@aws-cdk/aws-cloud9": "0.0.0",
    "@aws-cdk/aws-cloudformation": "0.0.0",
    "@aws-cdk/aws-cloudfront": "0.0.0",
    "@aws-cdk/aws-cloudfront-origins": "0.0.0",
    "@aws-cdk/aws-cloudtrail": "0.0.0",
    "@aws-cdk/aws-cloudwatch": "0.0.0",
    "@aws-cdk/aws-cloudwatch-actions": "0.0.0",
    "@aws-cdk/aws-codebuild": "0.0.0",
    "@aws-cdk/aws-codecommit": "0.0.0",
    "@aws-cdk/aws-codedeploy": "0.0.0",
    "@aws-cdk/aws-codeguruprofiler": "0.0.0",
    "@aws-cdk/aws-codegurureviewer": "0.0.0",
    "@aws-cdk/aws-codepipeline": "0.0.0",
    "@aws-cdk/aws-codepipeline-actions": "0.0.0",
    "@aws-cdk/aws-codestar": "0.0.0",
    "@aws-cdk/aws-codestarconnections": "0.0.0",
    "@aws-cdk/aws-codestarnotifications": "0.0.0",
    "@aws-cdk/aws-cognito": "0.0.0",
    "@aws-cdk/aws-config": "0.0.0",
    "@aws-cdk/aws-datapipeline": "0.0.0",
    "@aws-cdk/aws-dax": "0.0.0",
    "@aws-cdk/aws-detective": "0.0.0",
    "@aws-cdk/aws-directoryservice": "0.0.0",
    "@aws-cdk/aws-dlm": "0.0.0",
    "@aws-cdk/aws-dms": "0.0.0",
    "@aws-cdk/aws-docdb": "0.0.0",
    "@aws-cdk/aws-dynamodb": "0.0.0",
    "@aws-cdk/aws-ec2": "0.0.0",
    "@aws-cdk/aws-ecr": "0.0.0",
    "@aws-cdk/aws-ecr-assets": "0.0.0",
    "@aws-cdk/aws-ecs": "0.0.0",
    "@aws-cdk/aws-ecs-patterns": "0.0.0",
    "@aws-cdk/aws-efs": "0.0.0",
    "@aws-cdk/aws-eks": "0.0.0",
    "@aws-cdk/aws-eks-legacy": "0.0.0",
    "@aws-cdk/aws-elasticache": "0.0.0",
    "@aws-cdk/aws-elasticbeanstalk": "0.0.0",
    "@aws-cdk/aws-elasticloadbalancing": "0.0.0",
    "@aws-cdk/aws-elasticloadbalancingv2": "0.0.0",
    "@aws-cdk/aws-elasticloadbalancingv2-actions": "0.0.0",
    "@aws-cdk/aws-elasticloadbalancingv2-targets": "0.0.0",
    "@aws-cdk/aws-elasticsearch": "0.0.0",
    "@aws-cdk/aws-emr": "0.0.0",
    "@aws-cdk/aws-events": "0.0.0",
    "@aws-cdk/aws-events-targets": "0.0.0",
    "@aws-cdk/aws-eventschemas": "0.0.0",
    "@aws-cdk/aws-fms": "0.0.0",
    "@aws-cdk/aws-fsx": "0.0.0",
    "@aws-cdk/aws-gamelift": "0.0.0",
    "@aws-cdk/aws-globalaccelerator": "0.0.0",
    "@aws-cdk/aws-glue": "0.0.0",
    "@aws-cdk/aws-greengrass": "0.0.0",
    "@aws-cdk/aws-guardduty": "0.0.0",
    "@aws-cdk/aws-iam": "0.0.0",
    "@aws-cdk/aws-imagebuilder": "0.0.0",
    "@aws-cdk/aws-inspector": "0.0.0",
    "@aws-cdk/aws-iot": "0.0.0",
    "@aws-cdk/aws-iot1click": "0.0.0",
    "@aws-cdk/aws-iotanalytics": "0.0.0",
    "@aws-cdk/aws-iotevents": "0.0.0",
    "@aws-cdk/aws-iotthingsgraph": "0.0.0",
    "@aws-cdk/aws-kendra": "0.0.0",
    "@aws-cdk/aws-kinesis": "0.0.0",
    "@aws-cdk/aws-kinesisanalytics": "0.0.0",
    "@aws-cdk/aws-kinesisfirehose": "0.0.0",
    "@aws-cdk/aws-kms": "0.0.0",
    "@aws-cdk/aws-lakeformation": "0.0.0",
    "@aws-cdk/aws-lambda": "0.0.0",
    "@aws-cdk/aws-lambda-destinations": "0.0.0",
    "@aws-cdk/aws-lambda-event-sources": "0.0.0",
    "@aws-cdk/aws-lambda-nodejs": "0.0.0",
    "@aws-cdk/aws-lambda-python": "0.0.0",
    "@aws-cdk/aws-logs": "0.0.0",
    "@aws-cdk/aws-logs-destinations": "0.0.0",
    "@aws-cdk/aws-macie": "0.0.0",
    "@aws-cdk/aws-managedblockchain": "0.0.0",
    "@aws-cdk/aws-mediaconvert": "0.0.0",
    "@aws-cdk/aws-medialive": "0.0.0",
    "@aws-cdk/aws-mediastore": "0.0.0",
    "@aws-cdk/aws-msk": "0.0.0",
    "@aws-cdk/aws-neptune": "0.0.0",
    "@aws-cdk/aws-networkmanager": "0.0.0",
    "@aws-cdk/aws-opsworks": "0.0.0",
    "@aws-cdk/aws-opsworkscm": "0.0.0",
    "@aws-cdk/aws-pinpoint": "0.0.0",
    "@aws-cdk/aws-pinpointemail": "0.0.0",
    "@aws-cdk/aws-qldb": "0.0.0",
    "@aws-cdk/aws-ram": "0.0.0",
    "@aws-cdk/aws-rds": "0.0.0",
    "@aws-cdk/aws-redshift": "0.0.0",
    "@aws-cdk/aws-resourcegroups": "0.0.0",
    "@aws-cdk/aws-robomaker": "0.0.0",
    "@aws-cdk/aws-route53": "0.0.0",
    "@aws-cdk/aws-route53-patterns": "0.0.0",
    "@aws-cdk/aws-route53-targets": "0.0.0",
    "@aws-cdk/aws-route53resolver": "0.0.0",
    "@aws-cdk/aws-s3": "0.0.0",
    "@aws-cdk/aws-s3-assets": "0.0.0",
    "@aws-cdk/aws-s3-deployment": "0.0.0",
    "@aws-cdk/aws-s3-notifications": "0.0.0",
    "@aws-cdk/aws-sagemaker": "0.0.0",
    "@aws-cdk/aws-sam": "0.0.0",
    "@aws-cdk/aws-sdb": "0.0.0",
    "@aws-cdk/aws-secretsmanager": "0.0.0",
    "@aws-cdk/aws-securityhub": "0.0.0",
    "@aws-cdk/aws-servicecatalog": "0.0.0",
    "@aws-cdk/aws-servicediscovery": "0.0.0",
    "@aws-cdk/aws-ses": "0.0.0",
    "@aws-cdk/aws-ses-actions": "0.0.0",
    "@aws-cdk/aws-sns": "0.0.0",
    "@aws-cdk/aws-sns-subscriptions": "0.0.0",
    "@aws-cdk/aws-sqs": "0.0.0",
    "@aws-cdk/aws-ssm": "0.0.0",
    "@aws-cdk/aws-sso": "0.0.0",
    "@aws-cdk/aws-stepfunctions": "0.0.0",
    "@aws-cdk/aws-stepfunctions-tasks": "0.0.0",
    "@aws-cdk/aws-synthetics": "0.0.0",
    "@aws-cdk/aws-transfer": "0.0.0",
    "@aws-cdk/aws-waf": "0.0.0",
    "@aws-cdk/aws-wafregional": "0.0.0",
    "@aws-cdk/aws-wafv2": "0.0.0",
    "@aws-cdk/aws-workspaces": "0.0.0",
    "@aws-cdk/cfnspec": "0.0.0",
    "@aws-cdk/cloud-assembly-schema": "0.0.0",
    "@aws-cdk/core": "0.0.0",
    "@aws-cdk/custom-resources": "0.0.0",
    "@aws-cdk/cx-api": "0.0.0",
    "@aws-cdk/pipelines": "0.0.0",
    "@aws-cdk/region-info": "0.0.0",
    "@aws-cdk/yaml-cfn": "0.0.0",
    "constructs": "^3.0.4",
    "fs-extra": "^9.0.1",
    "jsii-reflect": "^1.12.0",
    "jsonschema": "^1.2.6",
    "yaml": "1.10.0",
    "yargs": "^16.0.3"
  },
  "devDependencies": {
    "@types/fs-extra": "^8.1.1",
    "@types/jest": "^26.0.14",
    "@types/yaml": "1.9.7",
    "@types/yargs": "^15.0.5",
<<<<<<< HEAD
    "cdk-build-tools": "0.0.0",
    "jest": "^25.5.4",
    "jsii": "^1.11.0"
=======
    "jest": "^26.4.2",
    "jsii": "^1.12.0"
>>>>>>> c0a3cb4e
  },
  "keywords": [
    "aws",
    "cdk"
  ],
  "cdk-build": {
    "jest": true
  },
  "nozem": {
    "ostools": ["chmod"],
    "skipTsApiOptimization": true,
    "copyAllSourcesForTest": true
  },
  "homepage": "https://github.com/aws/aws-cdk",
  "engines": {
    "node": ">= 8.10.0"
  }
}<|MERGE_RESOLUTION|>--- conflicted
+++ resolved
@@ -197,14 +197,9 @@
     "@types/jest": "^26.0.14",
     "@types/yaml": "1.9.7",
     "@types/yargs": "^15.0.5",
-<<<<<<< HEAD
     "cdk-build-tools": "0.0.0",
-    "jest": "^25.5.4",
-    "jsii": "^1.11.0"
-=======
     "jest": "^26.4.2",
     "jsii": "^1.12.0"
->>>>>>> c0a3cb4e
   },
   "keywords": [
     "aws",
