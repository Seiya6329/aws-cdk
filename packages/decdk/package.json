--- conflicted
+++ resolved
@@ -212,12 +212,7 @@
     "@aws-cdk/lambda-layer-kubectl": "0.0.0",
     "@aws-cdk/pipelines": "0.0.0",
     "@aws-cdk/region-info": "0.0.0",
-<<<<<<< HEAD
-    "constructs": "^3.3.69",
-=======
-    "@aws-cdk/yaml-cfn": "0.0.0",
     "constructs": "^10.0.0",
->>>>>>> 2819b32e
     "fs-extra": "^9.1.0",
     "jsii-reflect": "^1.27.0",
     "jsonschema": "^1.4.0",
