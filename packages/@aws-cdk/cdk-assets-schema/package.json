--- conflicted
+++ resolved
@@ -46,12 +46,8 @@
   },
   "license": "Apache-2.0",
   "devDependencies": {
-<<<<<<< HEAD
     "@types/semver": "^7.2.0",
-    "@types/jest": "^26.0.0",
-=======
     "@types/jest": "^26.0.3",
->>>>>>> 16d2a48a
     "cdk-build-tools": "0.0.0",
     "jest": "^25.5.4",
     "pkglint": "0.0.0"
