{
  "name": "@aws-cdk/cdk-assets-schema",
  "version": "0.0.0",
  "description": "Schema definition for the Asset Manifest",
  "main": "lib/index.js",
  "types": "lib/index.d.ts",
  "jsii": {
    "outdir": "dist",
    "targets": {
      "java": {
        "package": "software.amazon.awscdk.cdkassets.schema",
        "maven": {
          "groupId": "software.amazon.awscdk",
          "artifactId": "cdk-assets-schema"
        }
      },
      "dotnet": {
        "namespace": "Amazon.CDK.CdkAssets.Schema",
        "packageId": "Amazon.CDK.CdkAssets.Schema",
        "signAssembly": true,
        "assemblyOriginatorKeyFile": "../../key.snk",
        "iconUrl": "https://raw.githubusercontent.com/aws/aws-cdk/master/logo/default-256-dark.png"
      },
      "python": {
        "distName": "aws-cdk.cdk-assets-schema",
        "module": "aws_cdk.cdk_assets_schema"
      }
    },
    "projectReferences": true
  },
  "scripts": {
    "build": "cdk-build",
    "watch": "cdk-watch",
    "lint": "cdk-lint",
    "test": "cdk-test",
    "pkglint": "pkglint -f",
    "package": "cdk-package",
    "awslint": "cdk-awslint",
    "build+test+package": "npm run build+test && npm run package",
    "build+test": "npm run build && npm test",
    "compat": "cdk-compat"
  },
  "author": {
    "name": "Amazon Web Services",
    "url": "https://aws.amazon.com",
    "organization": true
  },
  "license": "Apache-2.0",
  "devDependencies": {
<<<<<<< HEAD
    "@types/semver": "^7.2.0",
    "@types/jest": "^26.0.4",
=======
    "@types/jest": "^26.0.10",
>>>>>>> 95c03323
    "cdk-build-tools": "0.0.0",
    "jest": "^25.5.4",
    "pkglint": "0.0.0"
  },
  "repository": {
    "url": "https://github.com/aws/aws-cdk.git",
    "type": "git",
    "directory": "packages/@aws-cdk/cdk-assets-schema"
  },
  "keywords": [
    "aws",
    "cdk"
  ],
  "homepage": "https://github.com/aws/aws-cdk",
  "engines": {
    "node": ">= 10.13.0 <13 || >=13.7.0"
  },
  "stability": "deprecated",
  "awscdkio": {
    "announce": false
  },
  "deprecated": "merged into @aws-cdk/cloud-assembly-schema",
  "maturity": "deprecated",
  "cdk-build": {
    "jest": true
  }
}<|MERGE_RESOLUTION|>--- conflicted
+++ resolved
@@ -47,12 +47,8 @@
   },
   "license": "Apache-2.0",
   "devDependencies": {
-<<<<<<< HEAD
     "@types/semver": "^7.2.0",
-    "@types/jest": "^26.0.4",
-=======
     "@types/jest": "^26.0.10",
->>>>>>> 95c03323
     "cdk-build-tools": "0.0.0",
     "jest": "^25.5.4",
     "pkglint": "0.0.0"
