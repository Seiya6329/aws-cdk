import * as iam from '@aws-cdk/aws-iam';
import { Lazy, Stack } from '@aws-cdk/core';
<<<<<<< HEAD
import { Construct } from 'constructs';
=======
>>>>>>> b16ea9fe
import { Mapping } from './aws-auth-mapping';
import { Cluster } from './cluster';
import { KubernetesResource } from './k8s-resource';

// keep this import separate from other imports to reduce chance for merge conflicts with v2-main
// eslint-disable-next-line no-duplicate-imports, import/order
import { Construct } from '@aws-cdk/core';

export interface AwsAuthProps {
  /**
   * The EKS cluster to apply this configuration to.
   *
   * [disable-awslint:ref-via-interface]
   */
  readonly cluster: Cluster;
}

/**
 * Manages mapping between IAM users and roles to Kubernetes RBAC configuration.
 *
 * @see https://docs.aws.amazon.com/en_us/eks/latest/userguide/add-user-role.html
 */
export class AwsAuth extends Construct {
  private readonly stack: Stack;
  private readonly roleMappings = new Array<{ role: iam.IRole, mapping: Mapping }>();
  private readonly userMappings = new Array<{ user: iam.IUser, mapping: Mapping }>();
  private readonly accounts = new Array<string>();

  constructor(scope: Construct, id: string, props: AwsAuthProps) {
    super(scope, id);

    this.stack = Stack.of(this);

    new KubernetesResource(this, 'manifest', {
      cluster: props.cluster,
      manifest: [
        {
          apiVersion: 'v1',
          kind: 'ConfigMap',
          metadata: {
            name: 'aws-auth',
            namespace: 'kube-system',
          },
          data: {
            mapRoles: this.synthesizeMapRoles(),
            mapUsers: this.synthesizeMapUsers(),
            mapAccounts: this.synthesizeMapAccounts(),
          },
        },
      ],
    });
  }

  /**
   * Adds the specified IAM role to the `system:masters` RBAC group, which means
   * that anyone that can assume it will be able to administer this Kubernetes system.
   *
   * @param role The IAM role to add
   * @param username Optional user (defaults to the role ARN)
   */
  public addMastersRole(role: iam.IRole, username?: string) {
    this.addRoleMapping(role, {
      username,
      groups: ['system:masters'],
    });
  }

  /**
   * Adds a mapping between an IAM role to a Kubernetes user and groups.
   *
   * @param role The IAM role to map
   * @param mapping Mapping to k8s user name and groups
   */
  public addRoleMapping(role: iam.IRole, mapping: Mapping) {
    this.roleMappings.push({ role, mapping });
  }

  /**
   * Adds a mapping between an IAM user to a Kubernetes user and groups.
   *
   * @param user The IAM user to map
   * @param mapping Mapping to k8s user name and groups
   */
  public addUserMapping(user: iam.IUser, mapping: Mapping) {
    this.userMappings.push({ user, mapping });
  }

  /**
   * Additional AWS account to add to the aws-auth configmap.
   * @param accountId account number
   */
  public addAccount(accountId: string) {
    this.accounts.push(accountId);
  }

  private synthesizeMapRoles() {
    return Lazy.any({
      produce: () => this.stack.toJsonString(this.roleMappings.map(m => ({
        rolearn: m.role.roleArn,
        username: m.mapping.username,
        groups: m.mapping.groups,
      }))),
    });
  }

  private synthesizeMapUsers() {
    return Lazy.any({
      produce: () => this.stack.toJsonString(this.userMappings.map(m => ({
        userarn: m.user.userArn,
        username: m.mapping.username,
        groups: m.mapping.groups,
      }))),
    });
  }

  private synthesizeMapAccounts() {
    return Lazy.any({
      produce: () => this.stack.toJsonString(this.accounts),
    });
  }
}<|MERGE_RESOLUTION|>--- conflicted
+++ resolved
@@ -1,16 +1,12 @@
 import * as iam from '@aws-cdk/aws-iam';
 import { Lazy, Stack } from '@aws-cdk/core';
-<<<<<<< HEAD
-import { Construct } from 'constructs';
-=======
->>>>>>> b16ea9fe
 import { Mapping } from './aws-auth-mapping';
 import { Cluster } from './cluster';
 import { KubernetesResource } from './k8s-resource';
 
 // keep this import separate from other imports to reduce chance for merge conflicts with v2-main
 // eslint-disable-next-line no-duplicate-imports, import/order
-import { Construct } from '@aws-cdk/core';
+import { Construct } from 'constructs';
 
 export interface AwsAuthProps {
   /**
